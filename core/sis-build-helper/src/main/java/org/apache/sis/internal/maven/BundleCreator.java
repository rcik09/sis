--- conflicted
+++ resolved
@@ -52,11 +52,7 @@
      * @required
      * @readonly
      */
-<<<<<<< HEAD
-    private static final String BRANCH = "";
-=======
     private MavenProject project;
->>>>>>> 3d3b8f7d
 
     /**
      * The root directory (without the "<code>target/binaries</code>" sub-directory) where JARs
