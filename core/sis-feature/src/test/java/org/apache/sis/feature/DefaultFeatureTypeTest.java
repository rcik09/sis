--- conflicted
+++ resolved
@@ -192,11 +192,7 @@
             final String... expected)
     {
         int index = 0;
-<<<<<<< HEAD
-        for (final AbstractIdentifiedType property : feature.getPropertyTypes(includeSuperTypes)) {
-=======
-        for (final PropertyType property : feature.getProperties(includeSuperTypes)) {
->>>>>>> f30d9500
+        for (final AbstractIdentifiedType property : feature.getProperties(includeSuperTypes)) {
             assertTrue("Found more properties than expected.", index < expected.length);
             final String name = expected[index++];
             assertNotNull(name, property);
@@ -269,13 +265,8 @@
                 false, null, city, population, festival);
 
         assertUnmodifiable(complex);
-<<<<<<< HEAD
-        final Collection<AbstractIdentifiedType> properties = complex.getPropertyTypes(false);
+        final Collection<AbstractIdentifiedType> properties = complex.getProperties(false);
         final Iterator<AbstractIdentifiedType> it = properties.iterator();
-=======
-        final Collection<PropertyType> properties = complex.getProperties(false);
-        final Iterator<PropertyType> it = properties.iterator();
->>>>>>> f30d9500
 
         assertEquals("name",            "Festival",                     complex.getName().toString());
         assertTrue  ("superTypes",                                      complex.getSuperTypes().isEmpty());
