--- conflicted
+++ resolved
@@ -64,37 +64,21 @@
         final Map<String,Class<?>> map = MetadataStandard.ISO_19115.asTypeMap(
                 Citation.class, KeyNamePolicy.UML_IDENTIFIER, TypeValuePolicy.ELEMENT_TYPE);
         assertArrayEquals(new Object[] {
-<<<<<<< HEAD
             new SimpleEntry<String,Class<?>>("title",                 InternationalString.class),
             new SimpleEntry<String,Class<?>>("alternateTitle",        InternationalString.class),
             new SimpleEntry<String,Class<?>>("date",                  CitationDate.class),
             new SimpleEntry<String,Class<?>>("edition",               InternationalString.class),
             new SimpleEntry<String,Class<?>>("editionDate",           Date.class),
             new SimpleEntry<String,Class<?>>("identifier",            Identifier.class),
-            new SimpleEntry<String,Class<?>>("citedResponsibleParty", ResponsibleParty.class),
+            new SimpleEntry<String,Class<?>>("citedResponsibleParty", Responsibility.class),
             new SimpleEntry<String,Class<?>>("presentationForm",      PresentationForm.class),
             new SimpleEntry<String,Class<?>>("series",                Series.class),
             new SimpleEntry<String,Class<?>>("otherCitationDetails",  InternationalString.class),
             new SimpleEntry<String,Class<?>>("collectiveTitle",       InternationalString.class),
             new SimpleEntry<String,Class<?>>("ISBN",                  String.class),
-            new SimpleEntry<String,Class<?>>("ISSN",                  String.class)
-=======
-            new SimpleEntry<>("title",                 InternationalString.class),
-            new SimpleEntry<>("alternateTitle",        InternationalString.class),
-            new SimpleEntry<>("date",                  CitationDate.class),
-            new SimpleEntry<>("edition",               InternationalString.class),
-            new SimpleEntry<>("editionDate",           Date.class),
-            new SimpleEntry<>("identifier",            Identifier.class),
-            new SimpleEntry<>("citedResponsibleParty", Responsibility.class),
-            new SimpleEntry<>("presentationForm",      PresentationForm.class),
-            new SimpleEntry<>("series",                Series.class),
-            new SimpleEntry<>("otherCitationDetails",  InternationalString.class),
-            new SimpleEntry<>("collectiveTitle",       InternationalString.class),
-            new SimpleEntry<>("ISBN",                  String.class),
-            new SimpleEntry<>("ISSN",                  String.class),
-            new SimpleEntry<>("graphic",               BrowseGraphic.class),
-            new SimpleEntry<>("onlineResource",        OnlineResource.class)
->>>>>>> 614b827c
+            new SimpleEntry<String,Class<?>>("ISSN",                  String.class),
+            new SimpleEntry<String,Class<?>>("graphic",               BrowseGraphic.class),
+            new SimpleEntry<String,Class<?>>("onlineResource",        OnlineResource.class)
         }, map.entrySet().toArray());
 
         assertEquals(InternationalString.class, map.get("alternateTitle"));
