--- conflicted
+++ resolved
@@ -354,63 +354,4 @@
     protected long computeHashCode() {
         return super.computeHashCode() + descriptors.hashCode();
     }
-<<<<<<< HEAD
-
-    /**
-     * Returns a string representation of this descriptor.
-     * The default implementation delegates to {@link ParameterFormat}.
-     *
-     * <p>This method is for information purpose only and may change in future SIS version.</p>
-     */
-    @Debug
-    @Override
-    public String toString() {
-        return ParameterFormat.sharedFormat(this);
-    }
-
-    /**
-     * Prints a string representation of this descriptor to the {@linkplain System#out standard output stream}.
-     * If a {@linkplain java.io.Console console} is attached to the running JVM (i.e. if the application is run
-     * from the command-line and the output is not redirected to a file) and if Apache SIS thinks that the console
-     * supports the ANSI escape codes (a.k.a. X3.64), then a syntax coloring will be applied.
-     *
-     * <p>This is a convenience method for debugging purpose and for console applications.</p>
-     */
-    @Debug
-    @Override
-    public void print() {
-        ParameterFormat.print(this);
-    }
-
-    /**
-     * Formats this group as a pseudo-<cite>Well Known Text</cite> element. The WKT specification
-     * does not define any representation of parameter descriptors. Apache SIS fallback on a list
-     * of {@linkplain DefaultParameterDescriptor#formatTo(Formatter) single descriptors}.
-     * The text formatted by this method is {@linkplain Formatter#setInvalidWKT flagged as invalid WKT}.
-     *
-     * @param  formatter The formatter where to format the inner content of this WKT element.
-     * @return {@code "ParameterGroup"}.
-     */
-    @Override
-    @SuppressWarnings({"unchecked","rawtypes"})
-    protected String formatTo(final Formatter formatter) {
-        WKTUtilities.appendName(this, formatter, null);
-        formatter.setInvalidWKT(this, null);
-        for (GeneralParameterDescriptor parameter : descriptors) {
-            if (!(parameter instanceof FormattableObject)) {
-                if (parameter instanceof ParameterDescriptor<?>) {
-                    parameter = new DefaultParameterDescriptor((ParameterDescriptor<?>) parameter);
-                } else if (parameter instanceof ParameterDescriptorGroup) {
-                    parameter = new DefaultParameterDescriptorGroup((ParameterDescriptorGroup) parameter);
-                } else {
-                    continue;
-                }
-            }
-            formatter.newLine();
-            formatter.append((FormattableObject) parameter);
-        }
-        return "ParameterGroup";
-    }
-=======
->>>>>>> afa4fab1
 }