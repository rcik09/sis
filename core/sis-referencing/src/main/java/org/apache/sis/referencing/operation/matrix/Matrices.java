/*
 * Licensed to the Apache Software Foundation (ASF) under one or more
 * contributor license agreements.  See the NOTICE file distributed with
 * this work for additional information regarding copyright ownership.
 * The ASF licenses this file to You under the Apache License, Version 2.0
 * (the "License"); you may not use this file except in compliance with
 * the License.  You may obtain a copy of the License at
 *
 *     http://www.apache.org/licenses/LICENSE-2.0
 *
 * Unless required by applicable law or agreed to in writing, software
 * distributed under the License is distributed on an "AS IS" BASIS,
 * WITHOUT WARRANTIES OR CONDITIONS OF ANY KIND, either express or implied.
 * See the License for the specific language governing permissions and
 * limitations under the License.
 */
package org.apache.sis.referencing.operation.matrix;

import org.opengis.geometry.Envelope;
import org.opengis.geometry.DirectPosition;
import org.opengis.referencing.cs.AxisDirection;
import org.opengis.referencing.operation.Matrix;
import org.opengis.referencing.operation.MathTransform;
import org.opengis.geometry.MismatchedDimensionException;
import org.apache.sis.util.Static;
import org.apache.sis.util.CharSequences;
import org.apache.sis.util.ComparisonMode;
import org.apache.sis.util.ArgumentChecks;
import org.apache.sis.util.resources.Errors;
import org.apache.sis.internal.util.Numerics;
import org.apache.sis.internal.referencing.AxisDirections;

// Related to JDK7
import org.apache.sis.internal.jdk7.JDK7;
import org.apache.sis.internal.jdk7.Objects;


/**
 * {@link Matrix} factory methods and utilities.
 * This class provides the following methods:
 *
 * <ul>
 *   <li>Creating new matrices of arbitrary size:
 *       {@link #createIdentity createIdentity},
 *       {@link #createDiagonal createDiagonal},
 *       {@link #createZero     createZero},
 *       {@link #create         create},
 *       {@link #copy           copy}.
 *   </li>
 *   <li>Creating new matrices for coordinate operation steps:
 *       {@link #createTransform(Envelope, AxisDirection[], Envelope, AxisDirection[]) createTransform},
 *       {@link #createDimensionSelect createDimensionSelect},
 *       {@link #createPassThrough     createPassThrough}.
 *   </li>
 *   <li>Information:
 *       {@link #isAffine   isAffine},
 *       {@link #isIdentity isIdentity},
 *       {@link #equals(Matrix, Matrix, double, boolean) equals},
 *       {@link #equals(Matrix, Matrix, ComparisonMode)  equals},
 *       {@link #toString(Matrix) toString}.
 *   </li>
 * </ul>
 *
 * @author  Martin Desruisseaux (IRD, Geomatys)
 * @since   0.4 (derived from geotk-2.2)
 * @version 0.4
 * @module
 */
public final class Matrices extends Static {
    /**
     * Number of spaces to put between columns formatted by {@link #toString(Matrix)}.
     */
    private static final int SPACING = 2;

    /**
     * Do not allows instantiation of this class.
     */
    private Matrices() {
    }

    /**
     * Creates a square identity matrix of size {@code size} × {@code size}.
     * Elements on the diagonal (<var>j</var> == <var>i</var>) are set to 1.
     *
     * <blockquote><font size=-1><b>Implementation note:</b>
     * For sizes between {@value org.apache.sis.referencing.operation.matrix.Matrix1#SIZE} and
     * {@value org.apache.sis.referencing.operation.matrix.Matrix4#SIZE} inclusive, the matrix
     * is guaranteed to be an instance of one of {@link Matrix1} … {@link Matrix4} subtypes.
     * </font></blockquote>
     *
     * @param  size Numbers of row and columns. For an affine transform matrix, this is the number of
     *         {@linkplain MathTransform#getSourceDimensions() source} and
     *         {@linkplain MathTransform#getTargetDimensions() target} dimensions + 1.
     * @return An identity matrix of the given size.
     */
    public static MatrixSIS createIdentity(final int size) {
        switch (size) {
            case 1:  return new Matrix1();
            case 2:  return new Matrix2();
            case 3:  return new Matrix3();
            case 4:  return new Matrix4();
            default: return new GeneralMatrix(size, size, true, 1);
        }
    }

    /**
     * Creates a matrix of size {@code numRow} × {@code numCol}.
     * Elements on the diagonal (<var>j</var> == <var>i</var>) are set to 1.
     * The result is an identity matrix if {@code numRow} = {@code numCol}.
     *
     * <blockquote><font size=-1><b>Implementation note:</b>
     * For {@code numRow} == {@code numCol} with a value between
     * {@value org.apache.sis.referencing.operation.matrix.Matrix1#SIZE} and
     * {@value org.apache.sis.referencing.operation.matrix.Matrix4#SIZE} inclusive, the matrix
     * is guaranteed to be an instance of one of {@link Matrix1} … {@link Matrix4} subtypes.
     * </font></blockquote>
     *
     * @param numRow For a math transform, this is the number of {@linkplain MathTransform#getTargetDimensions() target dimensions} + 1.
     * @param numCol For a math transform, this is the number of {@linkplain MathTransform#getSourceDimensions() source dimensions} + 1.
     * @return An identity matrix of the given size.
     */
    public static MatrixSIS createDiagonal(final int numRow, final int numCol) {
        if (numRow == numCol) {
            return createIdentity(numRow);
        } else {
            return new NonSquareMatrix(numRow, numCol, true, 1);
        }
    }

    /**
     * Creates a matrix of size {@code numRow} × {@code numCol} filled with zero values.
     * This constructor is convenient when the caller wants to initialize the matrix elements himself.
     *
     * <blockquote><font size=-1><b>Implementation note:</b>
     * For {@code numRow} == {@code numCol} with a value between
     * {@value org.apache.sis.referencing.operation.matrix.Matrix1#SIZE} and
     * {@value org.apache.sis.referencing.operation.matrix.Matrix4#SIZE} inclusive, the matrix
     * is guaranteed to be an instance of one of {@link Matrix1} … {@link Matrix4} subtypes.
     * </font></blockquote>
     *
     * @param numRow For a math transform, this is the number of {@linkplain MathTransform#getTargetDimensions() target dimensions} + 1.
     * @param numCol For a math transform, this is the number of {@linkplain MathTransform#getSourceDimensions() source dimensions} + 1.
     * @return A matrix of the given size with only zero values.
     */
    public static MatrixSIS createZero(final int numRow, final int numCol) {
        if (numRow == numCol) switch (numRow) {
            case 1:  return new Matrix1(false);
            case 2:  return new Matrix2(false);
            case 3:  return new Matrix3(false);
            case 4:  return new Matrix4(false);
            default: return new GeneralMatrix(numRow, numCol, false, 1);
        }
        return new NonSquareMatrix(numRow, numCol, false, 1);
    }

    /**
     * Creates a matrix of size {@code numRow} × {@code numCol} initialized to the given elements.
     * The elements array size must be equals to {@code numRow*numCol}. Column indices vary fastest.
     *
     * <blockquote><font size=-1><b>Implementation note:</b>
     * For {@code numRow} == {@code numCol} with a value between
     * {@value org.apache.sis.referencing.operation.matrix.Matrix1#SIZE} and
     * {@value org.apache.sis.referencing.operation.matrix.Matrix4#SIZE} inclusive, the matrix
     * is guaranteed to be an instance of one of {@link Matrix1} … {@link Matrix4} subtypes.
     * </font></blockquote>
     *
     * @param  numRow   Number of rows.
     * @param  numCol   Number of columns.
     * @param  elements The matrix elements in a row-major array. Column indices vary fastest.
     * @return A matrix initialized to the given elements.
     *
     * @see MatrixSIS#setElements(double[])
     */
    public static MatrixSIS create(final int numRow, final int numCol, final double[] elements) {
        if (numRow == numCol) switch (numRow) {
            case 1:  return new Matrix1(elements);
            case 2:  return new Matrix2(elements);
            case 3:  return new Matrix3(elements);
            case 4:  return new Matrix4(elements);
            default: return new GeneralMatrix(numRow, numCol, elements);
        }
        return new NonSquareMatrix(numRow, numCol, elements);
    }

    /**
     * Implementation of {@code createTransform(…)} public methods expecting envelopes and/or axis directions.
     * Argument validity shall be verified by the caller.
     *
     * @param useEnvelopes {@code true} if source and destination envelopes shall be taken in account.
     *        If {@code false}, then source and destination envelopes will be ignored and may be null.
     */
    private static MatrixSIS createTransform(final Envelope srcEnvelope, final AxisDirection[] srcAxes,
                                             final Envelope dstEnvelope, final AxisDirection[] dstAxes,
                                             final boolean useEnvelopes)
    {
        final DirectPosition dstCorner, srcCorner, srcOppositeCorner;
        if (useEnvelopes) {
            dstCorner         = dstEnvelope.getLowerCorner();
            srcCorner         = srcEnvelope.getLowerCorner();
            srcOppositeCorner = srcEnvelope.getUpperCorner();
        } else {
            dstCorner = srcCorner = srcOppositeCorner = null;
        }
        final MatrixSIS matrix = createZero(dstAxes.length+1, srcAxes.length+1);
        /*
         * Maps source axes to destination axes. If no axis is moved (for example if the user
         * want to transform (NORTH,EAST) to (SOUTH,EAST)), then source and destination index
         * will be equal.   If some axes are moved (for example if the user want to transform
         * (NORTH,EAST) to (EAST,NORTH)), then ordinates at index {@code srcIndex} will have
         * to be moved at index {@code dstIndex}.
         */
        for (int dstIndex = 0; dstIndex < dstAxes.length; dstIndex++) {
            boolean hasFound = false;
            final AxisDirection dstDir = dstAxes[dstIndex];
            final AxisDirection search = AxisDirections.absolute(dstDir);
            for (int srcIndex = 0; srcIndex < srcAxes.length; srcIndex++) {
                final AxisDirection srcDir = srcAxes[srcIndex];
                if (search.equals(AxisDirections.absolute(srcDir))) {
                    if (hasFound) {
                        throw new IllegalArgumentException(Errors.format(
                                Errors.Keys.ColinearAxisDirections_2, srcDir, dstDir));
                    }
                    hasFound = true;
                    /*
                     * Set the matrix elements. Some matrix elements will never be set.
                     * They will be left to zero, which is their desired value.
                     */
                    final boolean same = srcDir.equals(dstDir);
                    double scale = same ? +1 : -1;
                    double translate = 0;
                    if (useEnvelopes) {
                        // See the comment in transform(Envelope, Envelope) for an explanation about why
                        // we use the lower/upper corners instead than getMinimum()/getMaximum() methods.
                        translate  = dstCorner.getOrdinate(dstIndex);
                        scale     *= dstEnvelope.getSpan(dstIndex) /
                                     srcEnvelope.getSpan(srcIndex);
                        translate -= scale * (same ? srcCorner : srcOppositeCorner).getOrdinate(srcIndex);
                    }
                    matrix.setElement(dstIndex, srcIndex,       scale);
                    matrix.setElement(dstIndex, srcAxes.length, translate);
                }
            }
            if (!hasFound) {
                throw new IllegalArgumentException(Errors.format(
                        Errors.Keys.CanNotMapAxisToDirection_2, "srcAxes", dstAxes[dstIndex]));
            }
        }
        matrix.setElement(dstAxes.length, srcAxes.length, 1);
        return matrix;
    }

    /**
     * Creates a transform matrix mapping the given source envelope to the given destination envelope.
     * The given envelopes can have any dimensions, which are handled as below:
     *
     * <ul>
     *   <li>If the two envelopes have the same {@linkplain Envelope#getDimension() dimension},
     *       then the transform is {@linkplain #isAffine(Matrix) affine}.</li>
     *   <li>If the destination envelope has less dimensions than the source envelope,
     *       then trailing dimensions are silently dropped.</li>
     *   <li>If the target envelope has more dimensions than the source envelope,
     *       then the transform will append trailing ordinates with the 0 value.</li>
     * </ul>
     *
     * This method ignores the {@linkplain Envelope#getCoordinateReferenceSystem() envelope CRS}, which may be null.
     * Actually this method is used more often for {@linkplain org.opengis.coverage.grid.GridEnvelope grid envelopes}
     * (which have no CRS) than geodetic envelopes.
     *
     * {@section Spanning the anti-meridian of a Geographic CRS}
     * If the given envelopes cross the date line, then this method requires their {@code getSpan(int)} method
     * to behave as documented in the {@link org.apache.sis.geometry.AbstractEnvelope#getSpan(int)} javadoc.
     * Furthermore the matrix created by this method will produce expected results only for source or destination
     * points before the date line, since the wrap around operation can not be represented by an affine transform.
     *
     * {@section Example}
     * Given a source envelope of size 100 × 200 (the units do not matter for this method) and a destination
     * envelope of size 300 × 500, and given {@linkplain Envelope#getLowerCorner() lower corner} translation
     * from (-20, -40) to (-10, -25), then the following method call:
     *
     * {@preformat java
     *   matrix = Matrices.createTransform(
     *           new Envelope2D(null, -20, -40, 100, 200),
     *           new Envelope2D(null, -10, -25, 300, 500));
     * }
     *
     * will return the following square matrix. The transform of the lower corner is given as an example:
     *
     * {@preformat math
     *   ┌     ┐   ┌              ┐   ┌     ┐
     *   │ -10 │   │ 3.0  0    50 │   │ -20 │       // 3.0 is the scale factor from width of 100 to 300
     *   │ -25 │ = │ 0    2.5  75 │ × │ -40 │       // 2.5 is the scale factor from height of 200 to 500
     *   │   1 │   │ 0    0     1 │   │   1 │
     *   └     ┘   └              ┘   └     ┘
     * }
     *
     * @param  srcEnvelope The source envelope.
     * @param  dstEnvelope The destination envelope.
     * @return The transform from the given source envelope to target envelope.
     *
     * @see #createTransform(AxisDirection[], AxisDirection[])
     * @see #createTransform(Envelope, AxisDirection[], Envelope, AxisDirection[])
     */
    public static MatrixSIS createTransform(final Envelope srcEnvelope, final Envelope dstEnvelope) {
        ArgumentChecks.ensureNonNull("srcEnvelope", srcEnvelope);
        ArgumentChecks.ensureNonNull("dstEnvelope", dstEnvelope);
        /*
         * Following code is a simplified version of above createTransform(Envelope, AxisDirection[], ...) method.
         * We need to make sure that those two methods are consistent and compute the matrix values in the same way.
         */
        final int srcDim = srcEnvelope.getDimension();
        final int dstDim = dstEnvelope.getDimension();
        final DirectPosition srcCorner = srcEnvelope.getLowerCorner();
        final DirectPosition dstCorner = dstEnvelope.getLowerCorner();
        final MatrixSIS matrix = createZero(dstDim+1, srcDim+1);
        for (int i = Math.min(srcDim, dstDim); --i >= 0;) {
            /*
             * Note on envelope spanning over the anti-meridian: the GeoAPI javadoc does not mandate the
             * precise behavior of getSpan(int) in such situation.  In the particular case of Apache SIS
             * implementations, the envelope will compute the span correctly (taking in account the wrap
             * around behavior). For non-SIS implementations, we can not know.
             *
             * For the translation term, we really need the lower corner, NOT envelope.getMinimum(i),
             * because we need the starting point, which is not the minimal value when spanning over
             * the anti-meridian.
             */
            final double scale     = dstEnvelope.getSpan(i)   / srcEnvelope.getSpan(i);
            final double translate = dstCorner.getOrdinate(i) - srcCorner.getOrdinate(i)*scale;
            matrix.setElement(i, i,      scale);
            matrix.setElement(i, srcDim, translate);
        }
        matrix.setElement(dstDim, srcDim, 1);
        return matrix;
    }

    /**
     * Creates a transform matrix changing axis order and/or direction. For example the transform may convert
     * (<i>northing</i>, <i>westing</i>) coordinates into (<i>easting</i>, <i>northing</i>) coordinates.
     * This method tries to associate each {@code dstAxes} direction to either an equals {@code srcAxis}
     * direction, or to an opposite {@code srcAxis} direction.
     *
     * <ul>
     *   <li>If some {@code srcAxes} directions can not be mapped to {@code dstAxes} directions, then the transform
     *       will silently drops the ordinates associated to those extra source axis directions.</li>
     *   <li>If some {@code dstAxes} directions can not be mapped to {@code srcAxes} directions,
     *       then an exception will be thrown.</li>
     * </ul>
     *
     * {@example It is legal to transform from (<i>easting</i>, <i>northing</i>, <i>up</i>) to
     *           (<i>easting</i>, <i>northing</i>) - this is the first above case, but illegal
     *           to transform (<i>easting</i>, <i>northing</i>) to (<i>easting</i>, <i>up</i>).}
     *
     * {@section Example}
     * The following method call:
     *
     * {@preformat java
     *   matrix = Matrices.createTransform(
     *           new AxisDirection[] {AxisDirection.NORTH, AxisDirection.WEST},
     *           new AxisDirection[] {AxisDirection.EAST, AxisDirection.NORTH});
     * }
     *
     * will return the following square matrix, which can be used in coordinate conversions as below:
     *
     * {@preformat math
     *   ┌    ┐   ┌         ┐   ┌    ┐
     *   │ +x │   │ 0 -1  0 │   │  y │
     *   │  y │ = │ 1  0  0 │ × │ -x │
     *   │  1 │   │ 0  0  1 │   │  1 │
     *   └    ┘   └         ┘   └    ┘
     * }
     *
     * @param  srcAxes The ordered sequence of axis directions for source coordinate system.
     * @param  dstAxes The ordered sequence of axis directions for destination coordinate system.
     * @return The transform from the given source axis directions to the given target axis directions.
     * @throws IllegalArgumentException If {@code dstAxes} contains at least one axis not found in {@code srcAxes},
     *         or if some colinear axes were found.
     *
     * @see #createTransform(Envelope, Envelope)
     * @see #createTransform(Envelope, AxisDirection[], Envelope, AxisDirection[])
     */
    public static MatrixSIS createTransform(final AxisDirection[] srcAxes, final AxisDirection[] dstAxes) {
        ArgumentChecks.ensureNonNull("srcAxes", srcAxes);
        ArgumentChecks.ensureNonNull("dstAxes", dstAxes);
        return createTransform(null, srcAxes, null, dstAxes, false);
    }

    /**
     * Creates a transform matrix mapping the given source envelope to the given destination envelope,
     * combined with changes in axis order and/or direction.
     * Invoking this method is equivalent to concatenating the following matrix transforms:
     *
     * <ul>
     *   <li><code>{@linkplain #createTransform(Envelope, Envelope) createTransform}(srcEnvelope, dstEnvelope)</code></li>
     *   <li><code>{@linkplain #createTransform(AxisDirection[], AxisDirection[]) createTransform}(srcAxes, dstAxes)</code></li>
     * </ul>
     *
     * This method ignores the {@linkplain Envelope#getCoordinateReferenceSystem() envelope CRS}, which may be null.
     * Actually this method is used more often for {@linkplain org.opengis.coverage.grid.GridEnvelope grid envelopes}
     * (which have no CRS) than geodetic envelopes.
     *
     * {@section Spanning the anti-meridian of a Geographic CRS}
     * If the given envelopes cross the date line, then this method requires their {@code getSpan(int)} method
     * to behave as documented in the {@link org.apache.sis.geometry.AbstractEnvelope#getSpan(int)} javadoc.
     * Furthermore the matrix created by this method will produce expected results only for source or destination
     * points on one side of the date line (depending on whether axis direction is reversed), since the wrap around
     * operation can not be represented by an affine transform.
     *
     * {@section Example}
     * Combining the examples documented in the above {@code createTransform(…)} methods, the following method call:
     *
     * {@preformat java
     *   matrix = Matrices.createTransform(
     *           new Envelope2D(null, -40, +20, 200, 100), new AxisDirection[] {AxisDirection.NORTH, AxisDirection.WEST},
     *           new Envelope2D(null, -10, -25, 300, 500), new AxisDirection[] {AxisDirection.EAST, AxisDirection.NORTH});
     * }
     *
     * will return the following square matrix. The transform of a corner is given as an example.
     * Note that the input ordinate values are swapped because of the (<i>North</i>, <i>West</i>) axis directions,
     * and the lower-left corner of the destination envelope is the lower-<em>right</em> corner of the source envelope
     * because of the opposite axis direction.
     *
     * {@preformat math
     *   ┌     ┐   ┌               ┐   ┌     ┐
     *   │ -10 │   │ 0   -3.0  350 │   │ -40 │
     *   │ -25 │ = │ 2.5  0     75 │ × │ 120 │       // 120 is the westernmost source ordinate: (x=20) + (width=100)
     *   │   1 │   │ 0    0      1 │   │   1 │
     *   └     ┘   └               ┘   └     ┘
     * }
     *
     * @param  srcEnvelope The source envelope.
     * @param  srcAxes     The ordered sequence of axis directions for source coordinate system.
     * @param  dstEnvelope The destination envelope.
     * @param  dstAxes     The ordered sequence of axis directions for destination coordinate system.
     * @return The transform from the given source envelope and axis directions
     *         to the given envelope and target axis directions.
     * @throws MismatchedDimensionException If an envelope {@linkplain Envelope#getDimension() dimension} does not
     *         match the length of the axis directions sequence.
     * @throws IllegalArgumentException If {@code dstAxes} contains at least one axis not found in {@code srcAxes},
     *         or if some colinear axes were found.
     *
     * @see #createTransform(Envelope, Envelope)
     * @see #createTransform(AxisDirection[], AxisDirection[])
     */
    public static MatrixSIS createTransform(final Envelope srcEnvelope, final AxisDirection[] srcAxes,
                                            final Envelope dstEnvelope, final AxisDirection[] dstAxes)
    {
        ArgumentChecks.ensureNonNull("srcEnvelope", srcEnvelope);
        ArgumentChecks.ensureNonNull("dstEnvelope", dstEnvelope);
        ensureDimensionMatch("srcEnvelope", srcEnvelope, srcAxes.length);
        ensureDimensionMatch("dstEnvelope", dstEnvelope, dstAxes.length);
        return createTransform(srcEnvelope, srcAxes, dstEnvelope, dstAxes, true);
    }

    /**
     * Convenience method for checking object dimension validity.
     * This method is invoked for argument checking.
     *
     * @param  name      The name of the argument to check.
     * @param  envelope  The envelope to check.
     * @param  dimension The expected dimension for the object.
     * @throws MismatchedDimensionException if the envelope doesn't have the expected dimension.
     */
    private static void ensureDimensionMatch(final String name, final Envelope envelope,
            final int dimension) throws MismatchedDimensionException
    {
        ArgumentChecks.ensureNonNull(name, envelope);
        final int dim = envelope.getDimension();
        if (dimension != dim) {
            throw new MismatchedDimensionException(Errors.format(
                    Errors.Keys.MismatchedDimension_3, name, dimension, dim));
        }
    }

    /**
     * Creates a matrix for a transform that keep only a subset of source ordinate values.
     * The matrix size will be ({@code selectedDimensions.length}+1) × ({@code sourceDimensions}+1).
     * The matrix will contain only zero elements, except for the following cells which will contain 1:
     *
     * <ul>
     *   <li>The last column in the last row.</li>
     *   <li>For any row <var>j</var> other than the last row, the column {@code selectedDimensions[j]}.</li>
     * </ul>
     *
     * {@section Example}
     * Given (<var>x</var>,<var>y</var>,<var>z</var>,<var>t</var>) ordinate values, if one wants to keep
     * (<var>y</var>,<var>x</var>,<var>t</var>) ordinates (note the <var>x</var> ↔ <var>y</var> swapping)
     * and discard the <var>z</var> values, then the indices of source ordinates to select are 1 for <var>y</var>,
     * 0 for <var>x</var> and 3 for <var>t</var>. One can use the following method call:
     *
     * {@preformat java
     *   matrix = Matrices.createDimensionSelect(4, new int[] {1, 0, 3});
     * }
     *
     * The above method call will create the following 4×5 matrix,
     * which can be used for converting coordinates as below:
     *
     * {@preformat math
     *   ┌   ┐   ┌           ┐   ┌   ┐
     *   │ y │   │ 0 1 0 0 0 │   │ x │
     *   │ x │   │ 1 0 0 0 0 │   │ y │
     *   │ t │ = │ 0 0 0 1 0 │ × │ z │
     *   │ 1 │   │ 0 0 0 0 1 │   │ t │
     *   └   ┘   └           ┘   │ 1 │
     *                           └   ┘
     * }
     *
     * @param  sourceDimensions The number of dimensions in source coordinates.
     * @param  selectedDimensions The 0-based indices of source ordinate values to keep.
     *         The length of this array will be the number of dimensions in target coordinates.
     * @return An affine transform matrix keeping only the given source dimensions, and discarding all others.
     * @throws IllegalArgumentException if a value of {@code selectedDimensions} is lower than 0
     *         or not smaller than {@code sourceDimensions}.
     *
     * @see org.apache.sis.referencing.operation.MathTransforms#dimensionFilter(int, int[])
     */
    public static MatrixSIS createDimensionSelect(final int sourceDimensions, final int[] selectedDimensions) {
        final int numTargetDim = selectedDimensions.length;
        final MatrixSIS matrix = createZero(numTargetDim+1, sourceDimensions+1);
        for (int j=0; j<numTargetDim; j++) {
            final int i = selectedDimensions[j];
            ArgumentChecks.ensureValidIndex(sourceDimensions, i);
            matrix.setElement(j, i, 1);
        }
        matrix.setElement(numTargetDim, sourceDimensions, 1);
        return matrix;
    }

    /**
     * Creates a matrix which converts a subset of ordinates with another matrix.
     * For example giving (<var>latitude</var>, <var>longitude</var>, <var>height</var>) coordinates,
     * a pass through operation can convert the height values from feet to metres without affecting
     * the (<var>latitude</var>, <var>longitude</var>) values.
     *
     * <p>The given sub-matrix shall have the following properties:</p>
     * <ul>
     *   <li>The last column contains translation terms, except in the last row.</li>
     *   <li>The last row often (but not necessarily) contains 0 values except in the last column.</li>
     * </ul>
     *
     * A square matrix complying with the above conditions is often {@linkplain #isAffine(Matrix) affine},
     * but this is not mandatory
     * (for example a <cite>perspective transform</cite> may contain non-zero values in the last row).
     *
     * <p>This method builds a new matrix with the following content:</p>
     * <ul>
     *   <li>An amount of {@code firstAffectedOrdinate} rows and columns are inserted before the first
     *       row and columns of the sub-matrix. The elements for the new rows and columns are set to 1
     *       on the diagonal, and 0 elsewhere.</li>
     *   <li>The sub-matrix - except for its last row and column - is copied in the new matrix starting
     *       at index ({@code firstAffectedOrdinate}, {@code firstAffectedOrdinate}).</li>
     *   <li>An amount of {@code numTrailingOrdinates} rows and columns are appended after the above sub-matrix.
     *       Their elements are set to 1 on the pseudo-diagonal ending in the lower-right corner, and 0 elsewhere.</li>
     *   <li>The last sub-matrix row is copied in the last row of the new matrix, and the last sub-matrix column
     *       is copied in the last column of the sub-matrix.</li>
     * </ul>
     *
     * {@section Example}
     * Given the following sub-matrix which converts height values from feet to metres before to subtracts 25 metres:
     *
     * {@preformat math
     *   ┌    ┐   ┌             ┐   ┌   ┐
     *   │ z' │ = │ 0.3048  -25 │ × │ z │
     *   │ 1  │   │ 0         1 │   │ 1 │
     *   └    ┘   └             ┘   └   ┘
     * }
     *
     * Then a call to {@code Matrices.createPassThrough(2, subMatrix, 1)} will return the following matrix,
     * which can be used for converting the height (<var>z</var>) without affecting the other ordinate values
     * (<var>x</var>,<var>y</var>,<var>t</var>):
     *
     * {@preformat math
     *   ┌    ┐   ┌                      ┐   ┌   ┐
     *   │ x  │   │ 1  0  0       0    0 │   │ x │
     *   │ y  │   │ 0  1  0       0    0 │   │ y │
     *   │ z' │ = │ 0  0  0.3048  0  -25 │ × │ z │
     *   │ t  │   │ 0  0  0       1    0 │   │ t │
     *   │ 1  │   │ 0  0  0       0    1 │   │ 1 │
     *   └    ┘   └                      ┘   └   ┘
     * }
     *
     * @param  firstAffectedOrdinate The lowest index of the affected ordinates.
     * @param  subMatrix The matrix to use for affected ordinates.
     * @param  numTrailingOrdinates Number of trailing ordinates to pass through.
     * @return A matrix
     *
     * @see org.apache.sis.referencing.operation.DefaultMathTransformFactory#createPassThroughTransform(int, MathTransform, int)
     */
    public static MatrixSIS createPassThrough(final int firstAffectedOrdinate,
            final Matrix subMatrix, final int numTrailingOrdinates)
    {
        ArgumentChecks.ensurePositive("firstAffectedOrdinate", firstAffectedOrdinate);
        ArgumentChecks.ensurePositive("numTrailingOrdinates",  numTrailingOrdinates);
        final int  expansion = firstAffectedOrdinate + numTrailingOrdinates;
        int sourceDimensions = subMatrix.getNumCol();
        int targetDimensions = subMatrix.getNumRow();
        final MatrixSIS matrix = createZero(targetDimensions-- + expansion,
                                            sourceDimensions-- + expansion);
        /*
         * Following code process for upper row to lower row.
         * First, set the diagonal elements on leading new dimensions.
         */
        for (int j=0; j<firstAffectedOrdinate; j++) {
            matrix.setElement(j, j, 1);
        }
        /*
         * Copy the sub-matrix, with special case for the translation terms
         * which are unconditionally stored in the last column.
         */
        final int lastColumn = sourceDimensions + expansion;
        for (int j=0; j<targetDimensions; j++) {
            for (int i=0; i<sourceDimensions; i++) {
                matrix.setElement(firstAffectedOrdinate + j, firstAffectedOrdinate + i, subMatrix.getElement(j, i));
            }
            matrix.setElement(firstAffectedOrdinate + j, lastColumn, subMatrix.getElement(j, sourceDimensions));
        }
        /*
         * Set the pseudo-diagonal elements on the trailing new dimensions.
         * 'diff' is zero for a square matrix and non-zero for rectangular matrix.
         */
        final int diff = targetDimensions - sourceDimensions;
        for (int i=lastColumn - numTrailingOrdinates; i<lastColumn; i++) {
            matrix.setElement(diff + i, i, 1);
        }
        /*
         * Copy the last row from the sub-matrix. In the usual affine transform,
         * this row contains only 0 element except for the last one, which is 1.
         */
        final int lastRow = targetDimensions + expansion;
        for (int i=0; i<sourceDimensions; i++) {
            matrix.setElement(lastRow, i + firstAffectedOrdinate, subMatrix.getElement(targetDimensions, i));
        }
        matrix.setElement(lastRow, lastColumn, subMatrix.getElement(targetDimensions, sourceDimensions));
        return matrix;
    }

    /**
     * Creates a new matrix which is a copy of the given matrix.
     *
     * <blockquote><font size=-1><b>Implementation note:</b>
     * For square matrix with a size between {@value org.apache.sis.referencing.operation.matrix.Matrix1#SIZE}
     * and {@value org.apache.sis.referencing.operation.matrix.Matrix4#SIZE} inclusive, the returned matrix is
     * guaranteed to be an instance of one of {@link Matrix1} … {@link Matrix4} subtypes.
     * </font></blockquote>
     *
     * @param matrix The matrix to copy, or {@code null}.
     * @return A copy of the given matrix, or {@code null} if the given matrix was null.
     *
     * @see MatrixSIS#clone()
     * @see MatrixSIS#castOrCopy(Matrix)
     */
    public static MatrixSIS copy(final Matrix matrix) {
        if (matrix == null) {
            return null;
        }
        final int size = matrix.getNumRow();
        if (size != matrix.getNumCol()) {
            return new NonSquareMatrix(matrix);
        }
        switch (size) {
            case 1: return new Matrix1(matrix);
            case 2: return new Matrix2(matrix);
            case 3: return new Matrix3(matrix);
            case 4: return new Matrix4(matrix);
        }
        return new GeneralMatrix(matrix);
    }

    /**
     * Returns {@code true} if the given matrix represents an affine transform.
     * A transform is affine if the matrix is square and its last row contains
     * only zeros, except in the last column which contains 1.
     *
     * @param matrix The matrix to test.
     * @return {@code true} if the matrix represents an affine transform.
     *
     * @see MatrixSIS#isAffine()
     * @see AffineTransforms2D#castOrCopy(Matrix)
     */
    public static boolean isAffine(final Matrix matrix) {
        if (matrix instanceof MatrixSIS) {
            return ((MatrixSIS) matrix).isAffine();
        }
        // Following is executed only if the given matrix is not a SIS implementation.
        int j = matrix.getNumRow();
        int i = matrix.getNumCol();
        if (i != j--) {
            return false; // Matrix is not square.
        }
        double e = 1;
        while (--i >= 0) {
            if (matrix.getElement(j, i) != e) {
                return false;
            }
            e = 0;
        }
        return true;
    }

    /**
     * Returns {@code true} if the given matrix is close to an identity matrix, given a tolerance threshold.
     * This method is equivalent to computing the difference between the given matrix and an identity matrix
     * of identical size, and returning {@code true} if and only if all differences are smaller than or equal
     * to {@code tolerance}.
     *
     * <p><b>Caution:</b> {@linkplain org.apache.sis.referencing.datum.BursaWolfParameters Bursa-Wolf parameters},
     * when represented as a matrix, are close to an identity transform and could easily be confused with rounding
     * errors. In case of doubt, it is often safer to use the strict {@link MatrixSIS#isIdentity()} method instead
     * than this one.</p>
     *
     * @param  matrix The matrix to test for identity.
     * @param  tolerance The tolerance value, or 0 for a strict comparison.
     * @return {@code true} if this matrix is close to the identity matrix given the tolerance threshold.
     *
     * @see MatrixSIS#isIdentity()
     */
    public static boolean isIdentity(final Matrix matrix, final double tolerance) {
        final int numRow = matrix.getNumRow();
        final int numCol = matrix.getNumCol();
        if (numRow != numCol) {
            return false;
        }
        for (int j=0; j<numRow; j++) {
            for (int i=0; i<numCol; i++) {
                double e = matrix.getElement(j,i);
                if (i == j) {
                    e--;
                }
                if (!(Math.abs(e) <= tolerance)) {  // Uses '!' in order to catch NaN values.
                    return false;
                }
            }
        }
        return true;
    }

    /**
     * Compares the given matrices for equality, using the given relative or absolute tolerance threshold.
     * The matrix elements are compared as below:
     *
     * <ul>
     *   <li>{@link Double#NaN} values are considered equals to all other NaN values</li>
     *   <li>Infinite values are considered equal to other infinite values of the same sign</li>
     *   <li>All other values are considered equal if the absolute value of their difference is
     *       smaller than or equals to the threshold described below.</li>
     * </ul>
     *
     * If {@code relative} is {@code true}, then for any pair of values <var>v1</var><sub>j,i</sub>
     * and <var>v2</var><sub>j,i</sub> to compare, the tolerance threshold is scaled by
     * {@code max(abs(v1), abs(v2))}. Otherwise the threshold is used as-is.
     *
     * @param  m1       The first matrix to compare, or {@code null}.
     * @param  m2       The second matrix to compare, or {@code null}.
     * @param  epsilon  The tolerance value.
     * @param  relative If {@code true}, then the tolerance value is relative to the magnitude
     *         of the matrix elements being compared.
     * @return {@code true} if the values of the two matrix do not differ by a quantity
     *         greater than the given tolerance threshold.
     *
     * @see MatrixSIS#equals(Matrix, double)
     */
    public static boolean equals(final Matrix m1, final Matrix m2, final double epsilon, final boolean relative) {
        if (m1 != m2) {
            if (m1 == null || m2 == null) {
                return false;
            }
            final int numRow = m1.getNumRow();
            if (numRow != m2.getNumRow()) {
                return false;
            }
            final int numCol = m1.getNumCol();
            if (numCol != m2.getNumCol()) {
                return false;
            }
            for (int j=0; j<numRow; j++) {
                for (int i=0; i<numCol; i++) {
                    final double v1 = m1.getElement(j, i);
                    final double v2 = m2.getElement(j, i);
                    double tolerance = epsilon;
                    if (relative) {
                        tolerance *= Math.max(Math.abs(v1), Math.abs(v2));
                    }
                    if (!(Math.abs(v1 - v2) <= tolerance)) {
                        if (Numerics.equals(v1, v2)) {
                            // Special case for NaN and infinite values.
                            continue;
                        }
                        return false;
                    }
                }
            }
        }
        return true;
    }

    /**
     * Compares the given matrices for equality, using the given comparison strictness level.
     * To be considered equal, the two matrices must meet the following conditions, which depend
     * on the {@code mode} argument:
     *
     * <ul>
     *   <li>{@link ComparisonMode#STRICT STRICT}:
     *       the two matrices must be of the same class, have the same size and the same element values.</li>
     *   <li>{@link ComparisonMode#BY_CONTRACT BY_CONTRACT}:
     *       the two matrices must have the same size and the same element values,
     *       but are not required to be the same implementation class (any {@link Matrix} is okay).</li>
     *   <li>{@link ComparisonMode#IGNORE_METADATA IGNORE_METADATA}: same as {@code BY_CONTRACT},
     *       since matrices have no metadata.</li>
     *   <li>{@link ComparisonMode#APPROXIMATIVE APPROXIMATIVE}:
     *       the two matrices must have the same size, but the element values can differ up to some threshold.
     *       The threshold value is determined empirically and may change in any future SIS versions.
     *       For more control, use {@link #equals(Matrix, Matrix, double, boolean)} instead.</li>
     * </ul>
     *
     * @param  m1  The first matrix to compare, or {@code null}.
     * @param  m2  The second matrix to compare, or {@code null}.
     * @param  mode The strictness level of the comparison.
     * @return {@code true} if both matrices are equal.
     *
     * @see MatrixSIS#equals(Object, ComparisonMode)
     */
    public static boolean equals(final Matrix m1, final Matrix m2, final ComparisonMode mode) {
        switch (mode) {
            case STRICT:          return Objects.equals(m1, m2);
            case BY_CONTRACT:     // Fall through
            case IGNORE_METADATA: return equals(m1, m2, 0, false);
            case DEBUG:           // Fall through
            case APPROXIMATIVE:   return equals(m1, m2, Numerics.COMPARISON_THRESHOLD, true);
            default: throw new IllegalArgumentException(Errors.format(Errors.Keys.UnknownEnumValue_1, mode));
        }
    }

    /**
     * Returns a unlocalized string representation of the given matrix.
     * For each column, the numbers are aligned on the decimal separator.
     *
     * <p>The current implementation formats ±0 and ±1 without trailing {@code ".0"}, and all other values with
     * a per-column uniform number of fraction digits. The ±0 and ±1 values are treated especially because they
     * usually imply a "<cite>no scale</cite>", "<cite>no translation</cite>" or "<cite>orthogonal axes</cite>"
     * meaning. A matrix in SIS is often populated mostly by ±0 and ±1 values, with a few "interesting" values.
     * The simpler ±0 and ±1 formatting makes easier to spot the "interesting" values.</p>
     *
     * <p>The following example shows the string representation of an affine transform which swap
     * (<var>latitude</var>, <var>longitude</var>) axes, converts degrees to radians and converts
     * height values from feet to metres:</p>
     *
     * {@preformat math
     *   ┌                                                       ┐
     *   │ 0                     0.017453292519943295  0       0 │
     *   │ 0.017453292519943295  0                     0       0 │
     *   │ 0                     0                     0.3048  0 │
     *   │ 0                     0                     0       1 │
     *   └                                                       ┘
     * }
     *
     * {@note Formatting on a per-column basis is convenient for the kind of matrices used in referencing by coordinates,
     *        because each column is typically a displacement vector in a different dimension of the source coordinate
     *        reference system. In addition, the last column is often a translation vector having a magnitude very
     *        different than the other columns.}
     *
     * @param  matrix The matrix for which to get a string representation.
     * @return A string representation of the given matrix.
     */
    public static String toString(final Matrix matrix) {
        final int numRow = matrix.getNumRow();
        final int numCol = matrix.getNumCol();
        final String[]  elements            = new String [numCol * numRow];
        final boolean[] noFractionDigits    = new boolean[numCol * numRow];
        final boolean[] hasDecimalSeparator = new boolean[numCol];
        final int[] maximumFractionDigits   = new int    [numCol];
        final int[] widthBeforeFraction     = new int    [numCol]; // spacing + ('-') + integerDigits + '.'
        final int[] columnWidth             = new int    [numCol];
        int totalWidth = 1;
        /*
         * Create now the string representation of all matrix elements and measure the width
         * of the integer field and the fraction field, then the total width of each column.
         */
        int spacing = 1; // Spacing is 1 before the first column only, then SPACING for other columns.
        for (int i=0; i<numCol; i++) {
            for (int j=0; j<numRow; j++) {
                final int flatIndex = j*numCol + i;
                final double value  = matrix.getElement(j,i);
                String element = Double.toString(value);
                final int width;
                /*
                 * Special case for ±0 and ±1 (because those values appear very often and have
                 * a particular meaning): for those values, we will ignore the fraction digits.
                 * For all other values, we will format all fraction digits.
                 */
                if (value == -1 || value == 0 || value == +1) {
                    noFractionDigits[flatIndex] = true;
                    width = spacing + element.length() - 2; // The -2 is for ignoring the trailing ".0"
                    widthBeforeFraction[i] = Math.max(widthBeforeFraction[i], width);
                } else {
                    /*
                     * All values other than ±0 and ±1. Store separately the width before and after
                     * the decimal separator. The width before the separator contains the spacing.
                     */
                    int s = element.lastIndexOf('.');
                    if (s >= 0) {
                        s++; // After the separator.
                        hasDecimalSeparator[i] = true;
                        width = (widthBeforeFraction  [i] = Math.max(widthBeforeFraction  [i], spacing + s))
                              + (maximumFractionDigits[i] = Math.max(maximumFractionDigits[i], element.length() - s));
                    } else {
                        // NaN or Infinity.
                        element = element.replace("Infinity", "∞");
                        width = spacing + element.length();
                    }
                }
                columnWidth[i] = Math.max(columnWidth[i], width);
                elements[flatIndex] = element;
            }
            totalWidth += columnWidth[i];
            spacing = SPACING; // Specing before all columns after the first one.
        }
        /*
         * Now append the formatted elements with the appropriate amount of spaces before each value,
         * and trailling zeros after each value except ±0, ±1, NaN and infinities.
         */
<<<<<<< HEAD
        final String lineSeparator = JDK7.lineSeparator();
=======
        final String   lineSeparator = System.lineSeparator();
>>>>>>> cadb8ed3
        final CharSequence whiteLine = CharSequences.spaces(totalWidth);
        final StringBuilder   buffer = new StringBuilder((totalWidth + 2 + lineSeparator.length()) * (numRow + 2));
        buffer.append('┌').append(whiteLine).append('┐').append(lineSeparator);
        int flatIndex = 0;
        for (int j=0; j<numRow; j++) {
            buffer.append('│');
            for (int i=0; i<numCol; i++) {
                final String element = elements[flatIndex];
                final int width = element.length();
                int spaces, s = element.lastIndexOf('.');
                if (s >= 0) {
                    if (hasDecimalSeparator[i]) s++;
                    spaces = widthBeforeFraction[i] - s; // Number of spaces for alignment on the decimal separator
                } else {
                    spaces = columnWidth[i] - width; // Number of spaces for right alignment (NaN or ∞ cases)
                }
                buffer.append(CharSequences.spaces(spaces)).append(element);
                /*
                 * Append trailing spaces for ±0 and ±1 values,
                 * or trailing zeros for all other real values.
                 */
                s += maximumFractionDigits[i] - width;
                if (noFractionDigits[flatIndex]) {
                    buffer.setLength(buffer.length() - 2); // Erase the trailing ".0"
                    buffer.append(CharSequences.spaces(s + 2));
                } else {
                    while (--s >= 0) {
                        buffer.append('0');
                    }
                }
                flatIndex++;
            }
            buffer.append(" │").append(lineSeparator);
        }
        return buffer.append('└').append(whiteLine).append('┘').append(lineSeparator).toString();
    }
}<|MERGE_RESOLUTION|>--- conflicted
+++ resolved
@@ -916,11 +916,7 @@
          * Now append the formatted elements with the appropriate amount of spaces before each value,
          * and trailling zeros after each value except ±0, ±1, NaN and infinities.
          */
-<<<<<<< HEAD
-        final String lineSeparator = JDK7.lineSeparator();
-=======
-        final String   lineSeparator = System.lineSeparator();
->>>>>>> cadb8ed3
+        final String   lineSeparator = JDK7.lineSeparator();
         final CharSequence whiteLine = CharSequences.spaces(totalWidth);
         final StringBuilder   buffer = new StringBuilder((totalWidth + 2 + lineSeparator.length()) * (numRow + 2));
         buffer.append('┌').append(whiteLine).append('┐').append(lineSeparator);
