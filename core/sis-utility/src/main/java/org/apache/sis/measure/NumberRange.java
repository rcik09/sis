/*
 * Licensed to the Apache Software Foundation (ASF) under one or more
 * contributor license agreements.  See the NOTICE file distributed with
 * this work for additional information regarding copyright ownership.
 * The ASF licenses this file to You under the Apache License, Version 2.0
 * (the "License"); you may not use this file except in compliance with
 * the License.  You may obtain a copy of the License at
 *
 *     http://www.apache.org/licenses/LICENSE-2.0
 *
 * Unless required by applicable law or agreed to in writing, software
 * distributed under the License is distributed on an "AS IS" BASIS,
 * WITHOUT WARRANTIES OR CONDITIONS OF ANY KIND, either express or implied.
 * See the License for the specific language governing permissions and
 * limitations under the License.
 */
package org.apache.sis.measure;

import org.apache.sis.util.Numbers;
import org.apache.sis.util.resources.Errors;
import org.apache.sis.internal.util.Numerics;
import org.apache.sis.util.collection.WeakHashSet;


/**
 * A range of numbers capable of widening conversions when performing range operations.
 * {@code NumberRange} has no unit of measurement. For a range of physical measurements
 * with unit of measure, see {@link MeasurementRange}.
 *
 * <p>{@code NumberRange} has some capability to convert different number types before to
 * perform operations. In order to provide both this flexibility and the safety of generic
 * types, most operations in this class are defined in two versions:</p>
 * <ul>
 *   <li>Methods inherited from the {@code Range} parent class
 *      ({@link #contains(Range) contains}, {@link #intersect(Range) intersect},
 *       {@link #intersects(Range) intersects}, {@link #union(Range) union} and
 *       {@link #subtract(Range) subtract}) requires argument or range elements
 *       of type {@code <E>}. No type conversion is performed.</li>
 *
 *   <li>Methods defined in this class with the {@code Any} suffix
 *      ({@link #containsAny(NumberRange) containsAny}, {@link #intersectAny(NumberRange) intersectAny},
 *       {@link #intersectsAny(NumberRange) intersectsAny}, {@link #unionAny(NumberRange) unionAny} and
 *       {@link #subtractAny(NumberRange) subtractAny}) are more lenient on the argument or range element
 *       type {@code <E>}. Widening conversions are performed as needed.</li>
 * </ul>
 *
 * The methods from the parent class are preferable when the ranges are known to contain elements
 * of the same type, since they avoid the cost of type checks and conversions. The method in this
 * class are convenient when the parameterized type is unknown ({@code <?>}).
 *
 * <p>Other methods defined in this class:</p>
 * <ul>
 *   <li>Convenience {@code create(…)} static methods for every numeric primitive types.</li>
 *   <li>{@link #castTo(Class)} for casting the range values to an other type.</li>
 * </ul>
 *
 * {@section Relationship with standards}
 * {@code NumberRange} is the SIS class closest to the
 * <a href="http://en.wikipedia.org/wiki/Interval_%28mathematics%29">mathematical definition of interval</a>.
 * It is closely related, while not identical, to the ISO 19123 (<cite>Coverage geometry and functions</cite>)
 * definition of "ranges". At the difference of the parent {@link Range} class, which can be used only with
 * {@linkplain org.opengis.coverage.DiscreteCoverage discrete coverages}, the {@code NumberRange} class can
 * also be used with {@linkplain org.opengis.coverage.ContinuousCoverage continuous coverages}.
 *
 * {@section Immutability and thread safety}
 * This class and the {@link MeasurementRange} subclasses are immutable, and thus inherently thread-safe.
 * Other subclasses may or may not be immutable, at implementation choice. But implementors are encouraged
 * to make sure that all subclasses remain immutable for more predictable behavior.
 *
 * {@section Shared instances}
 * <i><b>Note:</b> following is implementation details provided for information purpose.
 * The caching policy may change in any SIS version.</i>
 *
 * <p>All {@code create} static methods may return a shared instance. Those methods are preferred
 * to the constructors when the range is expected to have a long lifetime, typically as instance
 * given to {@linkplain org.apache.sis.parameter.DefaultParameterDescriptor parameter descriptor}
 * or {@linkplain org.apache.sis.feature.DefaultAttributeType attribute type} constructor. Other
 * methods do not check for shared instances, since the created object is often temporary.</p>
 *
 * @param <E> The type of range elements as a subclass of {@link Number}.
 *
 * @author  Martin Desruisseaux (IRD)
 * @author  Jody Garnett (for parameterized type inspiration)
 * @since   0.3 (derived from geotk-2.4)
 * @version 0.5
 * @module
 *
 * @see RangeFormat
 * @see org.apache.sis.util.collection.RangeSet
 * @see <a href="http://en.wikipedia.org/wiki/Interval_%28mathematics%29">Wikipedia: Interval</a>
 */
public class NumberRange<E extends Number & Comparable<? super E>> extends Range<E> {
    /**
     * Serial number for inter-operability with different versions.
     */
    private static final long serialVersionUID = -3198281191274903617L;

    /**
     * The pool of ranges created by the {@code create(…)} methods.
     */
    @SuppressWarnings("unchecked")
    private static final WeakHashSet<NumberRange<?>> POOL = new WeakHashSet<>((Class) NumberRange.class);

    /**
     * Returns a unique instance of the given range.
     */
    static <E extends Number & Comparable<? super E>, T extends NumberRange<E>> T unique(final T range) {
        return POOL.unique(range);
    }

    /**
     * Constructs a range of {@code byte} values.
     * This method may return a shared instance, at implementation choice.
     *
     * @param  minValue       The minimal value.
     * @param  isMinIncluded  {@code true} if the minimal value is inclusive, or {@code false} if exclusive.
     * @param  maxValue       The maximal value.
     * @param  isMaxIncluded  {@code true} if the maximal value is inclusive, or {@code false} if exclusive.
     * @return The new range of numeric values for the given endpoints.
     */
    public static NumberRange<Byte> create(final byte minValue, final boolean isMinIncluded,
                                           final byte maxValue, final boolean isMaxIncluded)
    {
<<<<<<< HEAD
        return new NumberRange<Byte>(Byte.class,
=======
        return unique(new NumberRange<>(Byte.class,
>>>>>>> 5ed12f3b
                Byte.valueOf(minValue), isMinIncluded,
                Byte.valueOf(maxValue), isMaxIncluded));
    }

    /**
     * Constructs a range of {@code short} values.
     * This method may return a shared instance, at implementation choice.
     *
     * @param  minValue       The minimal value.
     * @param  isMinIncluded  {@code true} if the minimal value is inclusive, or {@code false} if exclusive.
     * @param  maxValue       The maximal value.
     * @param  isMaxIncluded  {@code true} if the maximal value is inclusive, or {@code false} if exclusive.
     * @return The new range of numeric values for the given endpoints.
     */
    public static NumberRange<Short> create(final short minValue, final boolean isMinIncluded,
                                            final short maxValue, final boolean isMaxIncluded)
    {
<<<<<<< HEAD
        return new NumberRange<Short>(Short.class,
=======
        return unique(new NumberRange<>(Short.class,
>>>>>>> 5ed12f3b
                Short.valueOf(minValue), isMinIncluded,
                Short.valueOf(maxValue), isMaxIncluded));
    }

    /**
     * Constructs a range of {@code int} values.
     * This method may return a shared instance, at implementation choice.
     *
     * @param  minValue       The minimal value.
     * @param  isMinIncluded  {@code true} if the minimal value is inclusive, or {@code false} if exclusive.
     * @param  maxValue       The maximal value.
     * @param  isMaxIncluded  {@code true} if the maximal value is inclusive, or {@code false} if exclusive.
     * @return The new range of numeric values for the given endpoints.
     *
     * @see #createLeftBounded(int, boolean)
     */
    public static NumberRange<Integer> create(final int minValue, final boolean isMinIncluded,
                                              final int maxValue, final boolean isMaxIncluded)
    {
<<<<<<< HEAD
        return new NumberRange<Integer>(Integer.class,
=======
        return unique(new NumberRange<>(Integer.class,
>>>>>>> 5ed12f3b
                Integer.valueOf(minValue), isMinIncluded,
                Integer.valueOf(maxValue), isMaxIncluded));
    }

    /**
     * Constructs a range of {@code long} values.
     * This method may return a shared instance, at implementation choice.
     *
     * @param  minValue       The minimal value.
     * @param  isMinIncluded  {@code true} if the minimal value is inclusive, or {@code false} if exclusive.
     * @param  maxValue       The maximal value.
     * @param  isMaxIncluded  {@code true} if the maximal value is inclusive, or {@code false} if exclusive.
     * @return The new range of numeric values for the given endpoints.
     */
    public static NumberRange<Long> create(final long minValue, final boolean isMinIncluded,
                                           final long maxValue, final boolean isMaxIncluded)
    {
<<<<<<< HEAD
        return new NumberRange<Long>(Long.class,
=======
        return unique(new NumberRange<>(Long.class,
>>>>>>> 5ed12f3b
                Long.valueOf(minValue), isMinIncluded,
                Long.valueOf(maxValue), isMaxIncluded));
    }

    /**
     * Constructs a range of {@code float} values.
     * The values can not be {@link Float#NaN}.
     * This method may return a shared instance, at implementation choice.
     *
     * @param  minValue       The minimal value, or {@link Float#NEGATIVE_INFINITY} if none.
     * @param  isMinIncluded  {@code true} if the minimal value is inclusive, or {@code false} if exclusive.
     * @param  maxValue       The maximal value, or {@link Float#POSITIVE_INFINITY} if none.
     * @param  isMaxIncluded  {@code true} if the maximal value is inclusive, or {@code false} if exclusive.
     * @return The new range of numeric values for the given endpoints.
     */
    public static NumberRange<Float> create(final float minValue, final boolean isMinIncluded,
                                            final float maxValue, final boolean isMaxIncluded)
    {
<<<<<<< HEAD
        return new NumberRange<Float>(Float.class,
=======
        return unique(new NumberRange<>(Float.class,
>>>>>>> 5ed12f3b
                valueOf("minValue", minValue, Float.NEGATIVE_INFINITY), isMinIncluded,
                valueOf("maxValue", maxValue, Float.POSITIVE_INFINITY), isMaxIncluded));
    }

    /**
     * Returns the {@code Float} wrapper of the given primitive {@code float},
     * or {@code null} if it equals to the infinity value.
     */
    static Float valueOf(final String name, final float value, final float infinity) {
        if (Float.isNaN(value)) {
            throw new IllegalArgumentException(Errors.format(Errors.Keys.NotANumber_1, name));
        }
        return (value != infinity) ? Float.valueOf(value) : null;
    }

    /**
     * Constructs a range of {@code double} values.
     * The values can not be {@link Double#NaN}.
     * This method may return a shared instance, at implementation choice.
     *
     * @param  minValue       The minimal value, or {@link Double#NEGATIVE_INFINITY} if none.
     * @param  isMinIncluded  {@code true} if the minimal value is inclusive, or {@code false} if exclusive.
     * @param  maxValue       The maximal value, or {@link Double#POSITIVE_INFINITY} if none.
     * @param  isMaxIncluded  {@code true} if the maximal value is inclusive, or {@code false} if exclusive.
     * @return The new range of numeric values for the given endpoints.
     */
    public static NumberRange<Double> create(final double minValue, final boolean isMinIncluded,
                                             final double maxValue, final boolean isMaxIncluded)
    {
<<<<<<< HEAD
        return new NumberRange<Double>(Double.class,
=======
        return unique(new NumberRange<>(Double.class,
>>>>>>> 5ed12f3b
                valueOf("minValue", minValue, Double.NEGATIVE_INFINITY), isMinIncluded,
                valueOf("maxValue", maxValue, Double.POSITIVE_INFINITY), isMaxIncluded));
    }

    /**
     * Returns the {@code Double} wrapper of the given primitive {@code double},
     * or {@code null} if it equals to the infinity value.
     */
    static Double valueOf(final String name, final double value, final double infinity) {
        if (Double.isNaN(value)) {
            throw new IllegalArgumentException(Errors.format(Errors.Keys.NotANumber_1, name));
        }
        return (value != infinity) ? Numerics.valueOf(value) : null;
    }

    /**
     * Constructs a range of {@code int} values without upper bound.
     * This method may return a shared instance, at implementation choice.
     *
     * <div class="note"><b>Note:</b> for creating left-bounded ranges of floating point values,
     * use one of the {@code create(…)} methods with a {@code POSITIVE_INFINITY} constant.
     * We do not provide variants for other integer types because this method is typically invoked for
     * defining the {@linkplain org.apache.sis.feature.DefaultFeatureType cardinality of an attribute}.</div>
     *
     * @param  minValue       The minimal value.
     * @param  isMinIncluded  {@code true} if the minimal value is inclusive, or {@code false} if exclusive.
     * @return The new range of numeric values from {@code minValue} to positive infinity.
     *
     * @see #create(int, boolean, int, boolean)
     *
     * @since 0.5
     */
    public static NumberRange<Integer> createLeftBounded(final int minValue, final boolean isMinIncluded) {
        return unique(new NumberRange<>(Integer.class, Integer.valueOf(minValue), isMinIncluded, null, false));
    }

    /**
     * Constructs a range using the smallest type of {@link Number} that can hold the
     * given values. The given numbers don't need to be of the same type since they will
     * be {@linkplain Numbers#cast(Number, Class) casted} as needed. More specifically
     * this method returns:
     *
     * <ul>
     *   <li>{@code NumberRange<Byte>} if the given values are integers between
     *       {@value java.lang.Byte#MIN_VALUE} and {@value java.lang.Byte#MAX_VALUE} inclusive.</li>
     *   <li>{@code NumberRange<Short>} if the given values are integers between
     *       {@value java.lang.Short#MIN_VALUE} and {@value java.lang.Short#MAX_VALUE} inclusive.</li>
     *   <li>{@code NumberRange<Integer>} if the given values are integers between
     *       {@value java.lang.Integer#MIN_VALUE} and {@value java.lang.Integer#MAX_VALUE} inclusive.</li>
     *   <li>{@code NumberRange<Long>} if the given values are integers in the range of {@code long} values.</li>
     *   <li>{@code NumberRange<Float>} if the given values can be casted to {@code float} values without data lost.</li>
     *   <li>{@code NumberRange<Double>} If none of the above types is suitable.</li>
     * </ul>
     *
     * This method may return a shared instance, at implementation choice.
     *
     * @param  minValue       The minimal value, or {@code null} if none.
     * @param  isMinIncluded  {@code true} if the minimal value is inclusive, or {@code false} if exclusive.
     * @param  maxValue       The maximal value, or {@code null} if none.
     * @param  isMaxIncluded  {@code true} if the maximal value is inclusive, or {@code false} if exclusive.
     * @return The new range, or {@code null} if both {@code minValue} and {@code maxValue} are {@code null}.
     */
    @SuppressWarnings({"rawtypes","unchecked"})
    public static NumberRange<?> createBestFit(final Number minValue, final boolean isMinIncluded,
                                               final Number maxValue, final boolean isMaxIncluded)
    {
        final Class<? extends Number> type = Numbers.widestClass(
                Numbers.narrowestClass(minValue), Numbers.narrowestClass(maxValue));
        return (type == null) ? null : unique(new NumberRange(type,
                Numbers.cast(minValue, type), isMinIncluded,
                Numbers.cast(maxValue, type), isMaxIncluded));
    }

    /**
     * Returns the specified {@link Range} as a {@code NumberRange} object. If the specified
     * range is already an instance of {@code NumberRange}, then it is returned unchanged.
     * Otherwise a new number range is created using the {@linkplain #NumberRange(Range)
     * copy constructor}.
     *
     * @param  <N> The type of elements in the given range.
     * @param  range The range to cast or copy.
     * @return The same range than {@code range} as a {@code NumberRange} object.
     */
    public static <N extends Number & Comparable<? super N>> NumberRange<N> castOrCopy(final Range<N> range) {
        if (range instanceof NumberRange<?>) {
            return (NumberRange<N>) range;
        }
        // The constructor will ensure that the range element type is a subclass of Number.
<<<<<<< HEAD
        return new NumberRange<N>(range);
=======
        // Do not invoke unique(NumberRange) because the returned range is often temporary.
        return new NumberRange<>(range);
>>>>>>> 5ed12f3b
    }

    /**
     * Constructs a range with the same type and the same values than the specified range.
     * This is a copy constructor.
     *
     * @param range The range to copy. The elements must be {@link Number} instances.
     */
    public NumberRange(final Range<E> range) {
        super(range);
    }

    /**
     * Constructs a range of the given type with values from the given annotation.
     * This constructor does not verify if the given type is wide enough for the values of
     * the given annotation, because those information are usually static. If nevertheless
     * the given type is not wide enough, then the values are truncated in the same way
     * than the Java language casts primitive types.
     *
     * @param  type  The element type, restricted to one of {@link Byte}, {@link Short},
     *               {@link Integer}, {@link Long}, {@link Float} or {@link Double}.
     * @param  range The range of values.
     * @throws IllegalArgumentException If the given type is not one of the primitive
     *         wrappers for numeric types.
     */
    public NumberRange(final Class<E> type, final ValueRange range) throws IllegalArgumentException {
        super(type, Numbers.cast(valueOf("minimum", range.minimum(), Double.NEGATIVE_INFINITY), type), range.isMinIncluded(),
                    Numbers.cast(valueOf("maximum", range.maximum(), Double.POSITIVE_INFINITY), type), range.isMaxIncluded());
    }

    /**
     * Constructs a range of {@link Number} objects.
     *
     * @param type           The element type, usually one of {@link Byte}, {@link Short},
     *                       {@link Integer}, {@link Long}, {@link Float} or {@link Double}.
     * @param minValue       The minimal value, or {@code null} if none.
     * @param isMinIncluded  {@code true} if the minimal value is inclusive, or {@code false} if exclusive.
     * @param maxValue       The maximal value, or {@code null} if none.
     * @param isMaxIncluded  {@code true} if the maximal value is inclusive, or {@code false} if exclusive.
     */
    public NumberRange(final Class<E> type,
                       final E minValue, final boolean isMinIncluded,
                       final E maxValue, final boolean isMaxIncluded)
    {
        super(type, minValue, isMinIncluded, maxValue, isMaxIncluded);
    }

    /**
     * Constructs a range with the same values than the specified range,
     * casted to the specified type.
     *
     * @param  type  The element type, usually one of {@link Byte}, {@link Short},
     *               {@link Integer}, {@link Long}, {@link Float} or {@link Double}.
     * @param  range The range to copy. The elements must be {@link Number} instances.
     * @throws IllegalArgumentException If the given type is not one of the primitive
     *         wrappers for numeric types.
     */
    NumberRange(final Class<E> type, final Range<? extends Number> range)
            throws IllegalArgumentException
    {
        super(type, Numbers.cast(range.minValue, type), range.isMinIncluded,
                    Numbers.cast(range.maxValue, type), range.isMaxIncluded);
    }

    /**
     * Creates a new range using the same element type than this range. This method will
     * be overridden by subclasses in order to create a range of a more specific type.
     */
    @Override
    Range<E> create(final E minValue, final boolean isMinIncluded,
                    final E maxValue, final boolean isMaxIncluded)
    {
        return new NumberRange<E>(elementType, minValue, isMinIncluded, maxValue, isMaxIncluded);
    }

    /**
     * Casts the specified range to the specified type.  If this class is associated to a unit of
     * measurement, then this method converts the {@code range} unit to the same unit than this
     * instance. This method is overridden by {@link MeasurementRange} only in the way described
     * above.
     *
     * @param  type The class to cast to. Must be one of {@link Byte}, {@link Short},
     *              {@link Integer}, {@link Long}, {@link Float} or {@link Double}.
     * @return The casted range, or {@code range} if no cast is needed.
     * @throws IllegalArgumentException If the given type is not one of the primitive
     *         wrappers for numeric types.
     */
    @SuppressWarnings("unchecked")
    <N extends Number & Comparable<? super N>>
    NumberRange<N> convertAndCast(final NumberRange<?> range, final Class<N> type)
            throws IllegalArgumentException
    {
        if (range.elementType == type) {
            return (NumberRange<N>) range;
        }
        return new NumberRange<N>(type, range);
    }

    /**
     * Casts this range to the specified type. If the cast from this range type to the given
     * type is a narrowing conversion, then the cast is performed according the rules of the
     * Java language: the high-order bytes are silently dropped.
     *
     * @param  <N>   The class to cast to.
     * @param  type  The class to cast to. Must be one of {@link Byte}, {@link Short},
     *               {@link Integer}, {@link Long}, {@link Float} or {@link Double}.
     * @return The casted range, or {@code this} if this range already uses the specified type.
     * @throws IllegalArgumentException If the given type is not one of the primitive
     *         wrappers for numeric types.
     */
    @SuppressWarnings("unchecked")
    public <N extends Number & Comparable<? super N>> NumberRange<N> castTo(final Class<N> type)
            throws IllegalArgumentException
    {
        if (elementType == type) {
            return (NumberRange<N>) this;
        }
        return new NumberRange<N>(type, this);
    }

    /**
     * Returns an initially empty array of the given length.
     */
    @Override
    @SuppressWarnings({"unchecked","rawtypes"}) // Generic array creation.
    Range<E>[] newArray(final int length) {
        return new NumberRange[length];
    }

    /**
     * Returns the {@linkplain #getMinValue() minimum value} as a {@code double}.
     * If this range is unbounded, then {@link Double#NEGATIVE_INFINITY} is returned.
     *
     * @return The minimum value.
     */
    @SuppressWarnings("unchecked")
    public double getMinDouble() {
        final Number value = (Number) getMinValue();
        return (value != null) ? value.doubleValue() : Double.NEGATIVE_INFINITY;
    }

    /**
     * Returns the {@linkplain #getMinDouble() minimum value} with the specified inclusive or
     * exclusive state. If this range is unbounded, then {@link Double#NEGATIVE_INFINITY} is
     * returned.
     *
     * @param  inclusive {@code true} for the minimum value inclusive,
     *         or {@code false} for the minimum value exclusive.
     * @return The minimum value, inclusive or exclusive as requested.
     */
    public double getMinDouble(final boolean inclusive) {
        double value = getMinDouble();
        if (inclusive != isMinIncluded()) {
            value = next(getElementType(), value, inclusive);
        }
        return value;
    }

    /**
     * Returns the {@linkplain #getMaxValue() maximum value} as a {@code double}.
     * If this range is unbounded, then {@link Double#POSITIVE_INFINITY} is returned.
     *
     * @return The maximum value.
     */
    @SuppressWarnings("unchecked")
    public double getMaxDouble() {
        final Number value = (Number) getMaxValue();
        return (value != null) ? value.doubleValue() : Double.POSITIVE_INFINITY;
    }

    /**
     * Returns the {@linkplain #getMaxDouble() maximum value} with the specified inclusive or
     * exclusive state. If this range is unbounded, then {@link Double#POSITIVE_INFINITY} is
     * returned.
     *
     * @param  inclusive {@code true} for the maximum value inclusive,
     *         or {@code false} for the maximum value exclusive.
     * @return The maximum value, inclusive or exclusive as requested.
     */
    public double getMaxDouble(final boolean inclusive) {
        double value = getMaxDouble();
        if (inclusive != isMaxIncluded()) {
            value = next(getElementType(), value, !inclusive);
        }
        return value;
    }

    /**
     * Returns the next value for the given type.
     *
     * @param  type  The element type.
     * @param  value The value to increment or decrement.
     * @param  up    {@code true} for incrementing, or {@code false} for decrementing.
     * @return The adjacent value.
     */
    private static double next(final Class<?> type, double value, final boolean up) {
        if (!up) {
            value = -value;
        }
        if (Numbers.isInteger(type)) {
            value++;
        } else if (type.equals(Float.class)) {
            value = Math.nextUp((float) value);
        } else if (type.equals(Double.class)) {
            value = Math.nextUp(value);
        } else {
            // Thrown IllegalStateException instead than IllegalArgumentException because
            // the 'type' argument given to this method come from a NumberRange field.
            throw new IllegalStateException(Errors.format(Errors.Keys.NotAPrimitiveWrapper_1, type));
        }
        if (!up) {
            value = -value;
        }
        return value;
    }

    /**
     * Returns {@code true} if this range contains the given value.
     * This method converts {@code this} or the given argument to the widest numeric type,
     * then performs the same work than {@link #contains(Comparable)}.
     *
     * @param  value The value to check for inclusion in this range.
     * @return {@code true} if the given value is included in this range.
     * @throws IllegalArgumentException if the given range can not be converted to a valid type
     *         through widening conversion.
     */
    public boolean containsAny(Number value) throws IllegalArgumentException {
        if (value == null) {
            return false;
        }
        final Class<? extends Number> type = Numbers.widestClass(elementType, value.getClass());
        value = Numbers.cast(value, type);
        if (minValue != null) {
            @SuppressWarnings("unchecked")
            final int c = ((Comparable) Numbers.cast(minValue, type)).compareTo(value);
            if (isMinIncluded ? (c > 0) : (c >= 0)) {
                return false;
            }
        }
        if (maxValue != null) {
            @SuppressWarnings("unchecked")
            final int c = ((Comparable) Numbers.cast(maxValue, type)).compareTo(value);
            if (isMaxIncluded ? (c < 0) : (c <= 0)) {
                return false;
            }
        }
        return true;
    }

    /**
     * Returns {@code true} if the supplied range is fully contained within this range.
     * This method converts {@code this} or the given argument to the widest numeric type,
     * then delegates to {@link #contains(Range)}.
     *
     * @param  range The range to check for inclusion in this range.
     * @return {@code true} if the given range is included in this range.
     * @throws IllegalArgumentException if the given range can not be converted to a valid type
     *         through widening conversion, or if the units of measurement are not convertible.
     */
    @SuppressWarnings({"unchecked","rawtypes"})
    public boolean containsAny(final NumberRange<?> range) throws IllegalArgumentException {
        /*
         * The type bounds is actually <? extends Number & Comparable> but I'm unable to express
         * it as local variable as of Java 7. So we have to bypass the compiler check, but those
         * casts are actually safes.
         */
        final Class type = Numbers.widestClass(elementType, range.elementType);
        return castTo(type).contains(convertAndCast(range, type));
    }

    /**
     * Returns {@code true} if the supplied range is fully contained within this range.
     * This method converts {@code this} or the given argument to the widest numeric type,
     * then delegates to {@link #intersects(Range)}.
     *
     * @param  range The range to check for inclusion in this range.
     * @return {@code true} if the given range is included in this range.
     * @throws IllegalArgumentException if the given range can not be converted to a valid type
     *         through widening conversion, or if the units of measurement are not convertible.
     */
    @SuppressWarnings({"unchecked","rawtypes"})
    public boolean intersectsAny(final NumberRange<?> range) throws IllegalArgumentException {
        final Class type = Numbers.widestClass(elementType, range.elementType);
        return castTo(type).intersects(convertAndCast(range, type));
    }

    /**
     * Returns the union of this range with the given range.
     * This method converts {@code this} or the given argument to the widest numeric type,
     * then delegates to {@link #intersect(Range)}.
     *
     * @param  range The range to add to this range.
     * @return The union of this range with the given range.
     * @throws IllegalArgumentException if the given range can not be converted to a valid type
     *         through widening conversion, or if the units of measurement are not convertible.
     */
    @SuppressWarnings({"unchecked","rawtypes"})
    public NumberRange<?> intersectAny(final NumberRange<?> range) throws IllegalArgumentException {
        Class type = Numbers.widestClass(elementType, range.elementType);
        final NumberRange<?> intersect = castOrCopy(castTo(type).intersect(convertAndCast(range, type)));
        /*
         * Use a finer type capable to holds the result (since the intersection
         * may have reduced the range), but not finer than the finest type of
         * the ranges used in the intersection calculation.
         */
        type = Numbers.narrowestClass(elementType, range.elementType);
        type = Numbers.widestClass(type, Numbers.narrowestClass((Number) intersect.minValue));
        type = Numbers.widestClass(type, Numbers.narrowestClass((Number) intersect.maxValue));
        return intersect.castTo(type);
    }

    /**
     * Returns the union of this range with the given range.
     * This method converts {@code this} or the given argument to the widest numeric type,
     * then delegates to {@link #union(Range)}.
     *
     * @param  range The range to add to this range.
     * @return The union of this range with the given range.
     * @throws IllegalArgumentException if the given range can not be converted to a valid type
     *         through widening conversion, or if the units of measurement are not convertible.
     */
    @SuppressWarnings({"unchecked","rawtypes"})
    public NumberRange<?> unionAny(final NumberRange<?> range) throws IllegalArgumentException {
        final Class type = Numbers.widestClass(elementType, range.elementType);
        return castOrCopy(castTo(type).union(convertAndCast(range, type)));
    }

    /**
     * Returns the range of values that are in this range but not in the given range.
     * This method converts {@code this} or the given argument to the widest numeric type,
     * then delegates to {@link #subtract(Range)}.
     *
     * @param  range The range to subtract.
     * @return This range without the given range, as an array of length 0, 1 or 2.
     * @throws IllegalArgumentException if the given range can not be converted to a valid type
     *         through widening conversion, or if the units of measurement are not convertible.
     */
    @SuppressWarnings({"unchecked","rawtypes"})
    public NumberRange<?>[] subtractAny(final NumberRange<?> range) throws IllegalArgumentException {
        final Class type = Numbers.widestClass(elementType, range.elementType);
        return (NumberRange[]) castTo(type).subtract(convertAndCast(range, type));
    }
}<|MERGE_RESOLUTION|>--- conflicted
+++ resolved
@@ -99,7 +99,7 @@
      * The pool of ranges created by the {@code create(…)} methods.
      */
     @SuppressWarnings("unchecked")
-    private static final WeakHashSet<NumberRange<?>> POOL = new WeakHashSet<>((Class) NumberRange.class);
+    private static final WeakHashSet<NumberRange<?>> POOL = new WeakHashSet<NumberRange<?>>((Class) NumberRange.class);
 
     /**
      * Returns a unique instance of the given range.
@@ -121,11 +121,7 @@
     public static NumberRange<Byte> create(final byte minValue, final boolean isMinIncluded,
                                            final byte maxValue, final boolean isMaxIncluded)
     {
-<<<<<<< HEAD
-        return new NumberRange<Byte>(Byte.class,
-=======
-        return unique(new NumberRange<>(Byte.class,
->>>>>>> 5ed12f3b
+        return unique(new NumberRange<Byte>(Byte.class,
                 Byte.valueOf(minValue), isMinIncluded,
                 Byte.valueOf(maxValue), isMaxIncluded));
     }
@@ -143,11 +139,7 @@
     public static NumberRange<Short> create(final short minValue, final boolean isMinIncluded,
                                             final short maxValue, final boolean isMaxIncluded)
     {
-<<<<<<< HEAD
-        return new NumberRange<Short>(Short.class,
-=======
-        return unique(new NumberRange<>(Short.class,
->>>>>>> 5ed12f3b
+        return unique(new NumberRange<Short>(Short.class,
                 Short.valueOf(minValue), isMinIncluded,
                 Short.valueOf(maxValue), isMaxIncluded));
     }
@@ -167,11 +159,7 @@
     public static NumberRange<Integer> create(final int minValue, final boolean isMinIncluded,
                                               final int maxValue, final boolean isMaxIncluded)
     {
-<<<<<<< HEAD
-        return new NumberRange<Integer>(Integer.class,
-=======
-        return unique(new NumberRange<>(Integer.class,
->>>>>>> 5ed12f3b
+        return unique(new NumberRange<Integer>(Integer.class,
                 Integer.valueOf(minValue), isMinIncluded,
                 Integer.valueOf(maxValue), isMaxIncluded));
     }
@@ -189,11 +177,7 @@
     public static NumberRange<Long> create(final long minValue, final boolean isMinIncluded,
                                            final long maxValue, final boolean isMaxIncluded)
     {
-<<<<<<< HEAD
-        return new NumberRange<Long>(Long.class,
-=======
-        return unique(new NumberRange<>(Long.class,
->>>>>>> 5ed12f3b
+        return unique(new NumberRange<Long>(Long.class,
                 Long.valueOf(minValue), isMinIncluded,
                 Long.valueOf(maxValue), isMaxIncluded));
     }
@@ -212,11 +196,7 @@
     public static NumberRange<Float> create(final float minValue, final boolean isMinIncluded,
                                             final float maxValue, final boolean isMaxIncluded)
     {
-<<<<<<< HEAD
-        return new NumberRange<Float>(Float.class,
-=======
-        return unique(new NumberRange<>(Float.class,
->>>>>>> 5ed12f3b
+        return unique(new NumberRange<Float>(Float.class,
                 valueOf("minValue", minValue, Float.NEGATIVE_INFINITY), isMinIncluded,
                 valueOf("maxValue", maxValue, Float.POSITIVE_INFINITY), isMaxIncluded));
     }
@@ -246,11 +226,7 @@
     public static NumberRange<Double> create(final double minValue, final boolean isMinIncluded,
                                              final double maxValue, final boolean isMaxIncluded)
     {
-<<<<<<< HEAD
-        return new NumberRange<Double>(Double.class,
-=======
-        return unique(new NumberRange<>(Double.class,
->>>>>>> 5ed12f3b
+        return unique(new NumberRange<Double>(Double.class,
                 valueOf("minValue", minValue, Double.NEGATIVE_INFINITY), isMinIncluded,
                 valueOf("maxValue", maxValue, Double.POSITIVE_INFINITY), isMaxIncluded));
     }
@@ -284,7 +260,7 @@
      * @since 0.5
      */
     public static NumberRange<Integer> createLeftBounded(final int minValue, final boolean isMinIncluded) {
-        return unique(new NumberRange<>(Integer.class, Integer.valueOf(minValue), isMinIncluded, null, false));
+        return unique(new NumberRange<Integer>(Integer.class, Integer.valueOf(minValue), isMinIncluded, null, false));
     }
 
     /**
@@ -339,12 +315,8 @@
             return (NumberRange<N>) range;
         }
         // The constructor will ensure that the range element type is a subclass of Number.
-<<<<<<< HEAD
+        // Do not invoke unique(NumberRange) because the returned range is often temporary.
         return new NumberRange<N>(range);
-=======
-        // Do not invoke unique(NumberRange) because the returned range is often temporary.
-        return new NumberRange<>(range);
->>>>>>> 5ed12f3b
     }
 
     /**
