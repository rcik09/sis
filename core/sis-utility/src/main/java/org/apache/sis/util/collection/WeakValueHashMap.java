--- conflicted
+++ resolved
@@ -515,15 +515,9 @@
                 final Map.Entry<K,V>[] elements = new Map.Entry[size()];
                 int index = 0;
                 final Entry[] table = WeakValueHashMap.this.table;
-<<<<<<< HEAD
-                for (int i=0; i<table.length; i++) {
-                    for (Entry el=table[i]; el!=null; el=(Entry) el.next) {
-                        final Map.Entry<K,V> entry = new SimpleEntry<K,V>(el);
-=======
                 for (Entry el : table) {
                     while (el != null) {
-                        final Map.Entry<K,V> entry = new SimpleEntry<>(el);
->>>>>>> a1cd411a
+                        final Map.Entry<K,V> entry = new SimpleEntry<K,V>(el);
                         if (entry.getValue() != null) {
                             elements[index++] = entry;
                         }
