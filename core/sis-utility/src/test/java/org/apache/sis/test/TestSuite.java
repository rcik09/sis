--- conflicted
+++ resolved
@@ -67,7 +67,7 @@
         File root;
         try {
             root = new File(url.toURI());
-        } catch (URISyntaxException | IllegalArgumentException e) {
+        } catch (Exception e) { // (URISyntaxException | IllegalArgumentException) on JDK7 branch.
             // If not a file, then it is probably an entry in a JAR file.
             fail(e.toString());
             return;
@@ -89,7 +89,7 @@
          * Now scan all "*Test.class" in the "target/org" directory and and sub-directories,
          * and fail on the first missing test file if any.
          */
-        final Set<Class<?>> tests = new HashSet<>(Arrays.asList(suite.getAnnotation(Suite.SuiteClasses.class).value()));
+        final Set<Class<?>> tests = new HashSet<Class<?>>(Arrays.asList(suite.getAnnotation(Suite.SuiteClasses.class).value()));
         removeExistingTests(loader, root, new StringBuilder(120).append(root.getName()), tests);
         assertTrue(tests.toString(), tests.isEmpty());
     }
@@ -166,11 +166,7 @@
      */
     protected static void verifyTestList(final Class<? extends TestSuite> suite, final Class<?>[] baseTestClasses) {
         final Class<?>[] testCases = suite.getAnnotation(Suite.SuiteClasses.class).value();
-<<<<<<< HEAD
-        final Map<Class<?>,Boolean> done = new IdentityHashMap<Class<?>,Boolean>(testCases.length);
-=======
-        final Set<Class<?>> done = new HashSet<>(testCases.length);
->>>>>>> 94582782
+        final Set<Class<?>> done = new HashSet<Class<?>>(testCases.length);
         for (final Class<?> testCase : testCases) {
             if (!Classes.isAssignableToAny(testCase, baseTestClasses)) {
                 fail("Class " + testCase.getCanonicalName() + " does not extends TestCase.");
